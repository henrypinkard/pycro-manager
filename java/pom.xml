<project>
    <modelVersion>4.0.0</modelVersion>
    <groupId>org.micro-manager.pycro-manager</groupId>
    <artifactId>PycroManagerJava</artifactId>
<<<<<<< HEAD
     <version>0.40.0</version>
=======
     <version>0.40.3</version>
>>>>>>> fa6e7d2e
    <packaging>jar</packaging>
    <name>Pycro-Manager Java</name>
    <description>The Java components of Pycro-Manager</description>
    <url>https://github.com/micro-manager/pycro-manager</url>

    <properties>
        <maven.compiler.source>1.8</maven.compiler.source>
        <maven.compiler.target>1.8</maven.compiler.target>
        <project.build.sourceEncoding>UTF-8</project.build.sourceEncoding>
    </properties>
        
    <developers>
       <developer>
          <id>henrypinkard</id>
          <name>Henry Pinkard</name>
          <organization>UC Berkeley</organization>
       </developer>
       <developer>
          <id>nicost</id>
          <name>Nico Stuurman</name>
          <organization>UCSF/HHMI</organization>
       </developer>
    </developers>
  
    <scm>
      <url>https://github.com/micro-manager/pycro-manager</url>
      <connection>scm:git:git://github.com/micro-manager/pycro-manager.git</connection>
      <developerConnection>scm:git:git@github.com:micro-manager/pycro-manager.git</developerConnection>
   </scm>

  <licenses>
      <license>
         <name>BSD-3</name>
         <url>https://github.com/micro-manager/pycro-manager/blob/master/LICENSE</url>
       </license>
   </licenses>

   <dependencies>
      <dependency>
         <groupId>org.zeromq</groupId>
         <artifactId>jeromq</artifactId>
         <version>0.5.1</version>
      </dependency>
      <dependency>
         <groupId>org.micro-manager.mmcorej</groupId>
         <artifactId>MMCoreJ</artifactId>
         <version>10.1.1.0</version>
      </dependency>
      <dependency>
         <groupId>org.micro-manager.acqengj</groupId>
         <artifactId>AcqEngJ</artifactId>
     <version>0.28.2</version>
      </dependency>
      <dependency>
         <groupId>org.micro-manager.ndviewer</groupId>
         <artifactId>NDViewer</artifactId>
     <version>0.9.1</version>
      </dependency>
      <dependency>
         <groupId>org.micro-manager.ndtiffstorage</groupId>
         <artifactId>NDTiffStorage</artifactId>
     <version>2.13.0</version>
      </dependency>
  </dependencies>



    <build>
      <plugins>
       <plugin>
        <groupId>org.apache.maven.plugins</groupId>
        <artifactId>maven-source-plugin</artifactId>
        <version>3.2.1</version>
        <executions>
         <execution>
          <id>attach-sources</id>
          <goals>
           <goal>jar-no-fork</goal>
          </goals>
         </execution>
        </executions>
       </plugin>
       <plugin>
        <groupId>org.apache.maven.plugins</groupId>
        <artifactId>maven-javadoc-plugin</artifactId>
        <version>3.2.0</version>
        <executions>
         <execution>
          <id>attach-javadocs</id>
          <goals>
           <goal>jar</goal>
          </goals>
         </execution>
        </executions>
       </plugin>
       <plugin>
        <groupId>org.apache.maven.plugins</groupId>
        <artifactId>maven-gpg-plugin</artifactId>
        <version>1.5</version>
        <executions>
         <execution>
          <id>sign-artifacts</id>
          <phase>verify</phase>
          <goals>
           <goal>sign</goal>
          </goals>
             
                          <configuration>
             	<gpgArguments>
			<arg>--pinentry-mode</arg>
			<arg>loopback</arg>
		</gpgArguments>
	     </configuration>
             
         </execution>
        </executions>
       </plugin>

       <plugin>
      <groupId>org.sonatype.plugins</groupId>
      <artifactId>nexus-staging-maven-plugin</artifactId>
      <version>1.6.7</version>
      <extensions>true</extensions>
      <configuration>
         <serverId>ossrh</serverId>
         <nexusUrl>https://s01.oss.sonatype.org/</nexusUrl>
         <autoReleaseAfterClose>true</autoReleaseAfterClose>
      </configuration>
    </plugin>
      </plugins>
     </build>
  

    <distributionManagement>

      <repository>
        <id>ossrh</id>
        <url>https://s01.oss.sonatype.org/service/local/staging/deploy/maven2/</url>
      </repository>
   </distributionManagement>

</project><|MERGE_RESOLUTION|>--- conflicted
+++ resolved
@@ -2,11 +2,7 @@
     <modelVersion>4.0.0</modelVersion>
     <groupId>org.micro-manager.pycro-manager</groupId>
     <artifactId>PycroManagerJava</artifactId>
-<<<<<<< HEAD
-     <version>0.40.0</version>
-=======
      <version>0.40.3</version>
->>>>>>> fa6e7d2e
     <packaging>jar</packaging>
     <name>Pycro-Manager Java</name>
     <description>The Java components of Pycro-Manager</description>
