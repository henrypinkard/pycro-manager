<project>
    <modelVersion>4.0.0</modelVersion>
    <groupId>org.micro-manager.pycro-manager</groupId>
    <artifactId>PycroManagerJava</artifactId>
<<<<<<< HEAD
     <version>0.46</version>
=======
     <version>0.45.3</version>
>>>>>>> bf5bf0a3
    <packaging>jar</packaging>
    <name>Pycro-Manager Java</name>
    <description>The Java components of Pycro-Manager</description>
    <url>https://github.com/micro-manager/pycro-manager</url>

    <properties>
        <maven.compiler.source>1.8</maven.compiler.source>
        <maven.compiler.target>1.8</maven.compiler.target>
        <project.build.sourceEncoding>UTF-8</project.build.sourceEncoding>
    </properties>
        
    <developers>
       <developer>
          <id>henrypinkard</id>
          <name>Henry Pinkard</name>
          <organization>UC Berkeley</organization>
       </developer>
       <developer>
          <id>nicost</id>
          <name>Nico Stuurman</name>
          <organization>UCSF/HHMI</organization>
       </developer>
    </developers>
  
    <scm>
      <url>https://github.com/micro-manager/pycro-manager</url>
      <connection>scm:git:git://github.com/micro-manager/pycro-manager.git</connection>
      <developerConnection>scm:git:git@github.com:micro-manager/pycro-manager.git</developerConnection>
   </scm>

  <licenses>
      <license>
         <name>BSD-3</name>
         <url>https://github.com/micro-manager/pycro-manager/blob/master/LICENSE</url>
       </license>
   </licenses>

   <dependencies>
     <dependency>
        <groupId>org.micro-manager.pyjavaz</groupId>
        <artifactId>PyJavaZ</artifactId>
        <version>1.0.0</version>
      </dependency>

      <dependency>
         <groupId>org.micro-manager.mmcorej</groupId>
         <artifactId>MMCoreJ</artifactId>
         <version>10.1.1.0</version>
      </dependency>
      <dependency>
         <groupId>org.micro-manager.acqengj</groupId>
         <artifactId>AcqEngJ</artifactId>
     <version>0.34.4</version>
      </dependency>
      <dependency>
         <groupId>org.micro-manager.ndviewer</groupId>
         <artifactId>NDViewer</artifactId>
     <version>0.10.2</version>
      </dependency>
      <dependency>
         <groupId>org.micro-manager.ndtiffstorage</groupId>
         <artifactId>NDTiffStorage</artifactId>
     <version>2.16.0</version>
      </dependency>
  </dependencies>



    <build>
      <plugins>
       <plugin>
        <groupId>org.apache.maven.plugins</groupId>
        <artifactId>maven-source-plugin</artifactId>
        <version>3.2.1</version>
        <executions>
         <execution>
          <id>attach-sources</id>
          <goals>
           <goal>jar-no-fork</goal>
          </goals>
         </execution>
        </executions>
       </plugin>
       <plugin>
        <groupId>org.apache.maven.plugins</groupId>
        <artifactId>maven-javadoc-plugin</artifactId>
        <version>3.2.0</version>
        <executions>
         <execution>
          <id>attach-javadocs</id>
          <goals>
           <goal>jar</goal>
          </goals>
         </execution>
        </executions>
       </plugin>
       <plugin>
        <groupId>org.apache.maven.plugins</groupId>
        <artifactId>maven-gpg-plugin</artifactId>
        <version>1.5</version>
        <executions>
         <execution>
          <id>sign-artifacts</id>
          <phase>verify</phase>
          <goals>
           <goal>sign</goal>
          </goals>
             
                          <configuration>
             	<gpgArguments>
			<arg>--pinentry-mode</arg>
			<arg>loopback</arg>
		</gpgArguments>
	     </configuration>
             
         </execution>
        </executions>
       </plugin>

      <plugin>
      <groupId>org.sonatype.plugins</groupId>
      <artifactId>nexus-staging-maven-plugin</artifactId>
      <version>1.6.8</version>
      <extensions>true</extensions>
      <configuration>
       <serverId>ossrh</serverId>
       <nexusUrl>https://s01.oss.sonatype.org/</nexusUrl>
       <autoReleaseAfterClose>true</autoReleaseAfterClose>
        <stagingProgressTimeoutMinutes>20</stagingProgressTimeoutMinutes>
      </configuration>
      <dependencies>
       <dependency>
         <groupId>com.thoughtworks.xstream</groupId>
         <artifactId>xstream</artifactId>
         <version>1.4.15</version> 
       </dependency>
      </dependencies>
      </plugin>
    
      </plugins>
     </build>
  

    <distributionManagement>

      <repository>
        <id>ossrh</id>
        <url>https://s01.oss.sonatype.org/service/local/staging/deploy/maven2/</url>
      </repository>
   </distributionManagement>

</project><|MERGE_RESOLUTION|>--- conflicted
+++ resolved
@@ -2,11 +2,7 @@
     <modelVersion>4.0.0</modelVersion>
     <groupId>org.micro-manager.pycro-manager</groupId>
     <artifactId>PycroManagerJava</artifactId>
-<<<<<<< HEAD
      <version>0.46</version>
-=======
-     <version>0.45.3</version>
->>>>>>> bf5bf0a3
     <packaging>jar</packaging>
     <name>Pycro-Manager Java</name>
     <description>The Java components of Pycro-Manager</description>
