import json
import re
import time
import typing
import warnings
import inspect
import numpy as np
import zmq
from weakref import WeakSet
import threading
import copy
import sys
from threading import Lock



class DataSocket:
    """
    Wrapper for ZMQ socket that sends and recieves dictionaries
    Includes ZMQ client, push, and pull sockets
    """

    def __init__(self, context, port, type, debug=False, ip_address="127.0.0.1"):
        # request reply socket
        self._socket = context.socket(type)
        self._debug = debug
        # store these as wekrefs so that circular refs dont prevent garbage collection
        self._java_objects = set()
        self._port = port
        self._close_lock = Lock()
        self._closed = False
        if type == zmq.PUSH:
            if debug:
                print("binding {}".format(port))
            self._socket.bind("tcp://{}:{}".format(ip_address, port))
        else:
            if debug:
                print("connecting {}".format(port))
            self._socket.connect("tcp://{}:{}".format(ip_address, port))

    def _register_java_object(self, object):
        self._java_objects.add(object)

    def _convert_np_to_python(self, d):
        """
        recursively search dictionary and convert any values from numpy floats/ints to
        python floats/ints so they can be json serialized
        :return:
        """
        if type(d) != dict:
            return
        for k, v in d.items():
            if isinstance(v, dict):
                self._convert_np_to_python(v)
            elif type(v) == list:
                for e in v:
                    self._convert_np_to_python(e)
            elif np.issubdtype(type(v), np.floating):
                d[k] = float(v)
            elif np.issubdtype(type(v), np.integer):
                d[k] = int(v)

    def _make_array_identifier(self, entry):
        """
        make a string to replace bytes data or numpy array in message, which encode data type if numpy
        """
        # make up a random 32 bit int as the identifier
        # TODO: change to simple counting
        identifier = np.random.randint(-(2 ** 31), 2 ** 31 - 1, 1, dtype=np.int32)[0]
        # '@{some_number}_{bytes_per_pixel}'
        # if its a numpy array, include bytes per pixel, otherwise just interpret it as raw byts
        # TODO : I thinkg its always raw binary and the argument deserialization types handles conversion to java arrays
        # This definitely could use some cleanup and simplification. Probably best to encode the data type here and remove
        # argument deserialization types
        return identifier, "@" + str(int(identifier)) + "_" + str(
            0 if isinstance(entry, bytes) else entry.dtype.itemsize
        )

    def _remove_bytes(self, bytes_data, structure):
        if isinstance(structure, list):
            for i, entry in enumerate(structure):
                if isinstance(entry, bytes) or isinstance(entry, np.ndarray):
                    int_id, str_id = self._make_array_identifier(entry)
                    structure[i] = str_id
                    bytes_data.append((int_id, entry))
                elif isinstance(entry, list) or isinstance(entry, dict):
                    self._remove_bytes(bytes_data, entry)
        elif isinstance(structure, dict):
            for key in structure.keys():
                entry = structure[key]
                if isinstance(entry, bytes) or isinstance(entry, np.ndarray):
                    int_id, str_id = self._make_array_identifier(entry)
                    structure[key] = str_id
                    bytes_data.append((int_id, entry))
                elif isinstance(entry, list) or isinstance(entry, dict):
                    self._remove_bytes(bytes_data, structure[key])

    def send(self, message, timeout=0):
        if message is None:
            message = {}
        # make sure any np types convert to python types so they can be json serialized
        self._convert_np_to_python(message)
        # Send binary data in seperate messages so it doesnt need to be json serialized
        bytes_data = []
        self._remove_bytes(bytes_data, message)
        message_string = json.dumps(message)
        if self._debug:
            print("DEBUG, sending: {}".format(message))
        # convert keys to byte array
        key_vals = [(identifier.tobytes(), value) for identifier, value in bytes_data]
        message_parts = [bytes(message_string, "iso-8859-1")] + [
            item for keyval in key_vals for item in keyval
        ]
        if timeout == 0:
            self._socket.send_multipart(message_parts)
        else:
            start = time.time()
            while 1000 * (time.time() - start) < timeout:
                try:
                    self._socket.send_multipart(message_parts, flags=zmq.NOBLOCK)
                    return True
                except zmq.ZMQError:
                    pass  # ignore, keep trying
            return False

    def _replace_bytes(self, dict_or_list, hash, value):
        """
        Replace placeholders for byte arrays in JSON message with their actual values
        """
        if isinstance(dict_or_list, dict):
            for key in dict_or_list:
                if isinstance(dict_or_list[key], str) and "@" in dict_or_list[key]:
                    hash_in_message = int(
                        dict_or_list[key].split("@")[1], 16
                    )  # interpret hex hash string
                    if hash == hash_in_message:
                        dict_or_list[key] = value
                        return
                elif isinstance(dict_or_list[key], list) or isinstance(dict_or_list[key], dict):
                    self._replace_bytes(dict_or_list[key], hash, value)
        elif isinstance(dict_or_list, list):
            for i, entry in enumerate(dict_or_list):
                if isinstance(entry, str) and "@" in dict_or_list[entry]:
                    hash_in_message = int(entry.split("@")[1], 16)  # interpret hex hash string
                    if hash == hash_in_message:
                        dict_or_list[i] = value
                        return
                elif isinstance(entry, list) or isinstance(entry, dict):
                    self._replace_bytes(entry, hash, value)

    def receive(self, timeout=0):
        if timeout == 0:
            reply = self._socket.recv_multipart()
        else:
            start = time.time()
            reply = None
            while 1000 * (time.time() - start) < timeout:
                try:
                    reply = self._socket.recv_multipart(flags=zmq.NOBLOCK)
                    if reply is not None:
                        break
                except zmq.ZMQError:
                    pass  # ignore, keep trying
            if reply is None:
                return reply
        message = json.loads(reply[0].decode("iso-8859-1"))
        # replace any byte data placeholders with the byte data itself
        for i in np.arange(1, len(reply), 2):
            # messages come in pairs: first is hash, second it byte data
            identity_hash = int.from_bytes(reply[i], byteorder=sys.byteorder)
            value = reply[i + 1]
            self._replace_bytes(message, identity_hash, value)

        if self._debug:
            print("DEBUG, recieved: {}".format(message))
        self._check_exception(message)
        return message

    def _check_exception(self, response):
        if "type" in response and response["type"] == "exception":
            raise Exception(response["value"])

    def __del__(self):
        self.close() # make sure it closes properly

    def close(self):
        with self._close_lock:
            if not self._closed:
                for java_object in self._java_objects:
                    java_object._close()
                    del java_object #potentially redundant, trying to fix closing race condition
                self._java_objects = None
                self._socket.close()
                while not self._socket.closed:
                    time.sleep(0.01)
                self._socket = None
                if self._debug:
                    print('closed socket {}'.format(self._port))
                self._closed = True


class Bridge:
    """
    Create an object which acts as a client to a corresponding server (running in a Java process).
    This enables construction and interaction with arbitrary java objects. Each bridge object should
    be run using a context manager (i.e. `with Bridge() as b:`) or bridge.close() should be explicitly
    called when finished
    """

    DEFAULT_PORT = 4827
    DEFAULT_TIMEOUT = 500
    _EXPECTED_ZMQ_SERVER_VERSION = "4.2.0"

    thread_local = threading.local()

    def __new__(cls, *args, **kwargs):
        """
        Only one instance of Bridge per a thread
        """
        port = kwargs.get('port', Bridge.DEFAULT_PORT)
        if hasattr(Bridge.thread_local, "bridge") and Bridge.thread_local.bridge is not None and port in Bridge.thread_local.bridge:
            Bridge.thread_local.bridge_count[port] += 1
            return Bridge.thread_local.bridge[port]
        else:
            if (not hasattr(Bridge.thread_local, "bridge_count")) or Bridge.thread_local.bridge_count is None:
                Bridge.thread_local.bridge_count = {}
            Bridge.thread_local.bridge_count[port] = 1
            return super(Bridge, cls).__new__(cls)

    def __init__(
        self, port: int=DEFAULT_PORT, convert_camel_case: bool=True,
            debug: bool=False, ip_address: str="127.0.0.1", timeout: int=DEFAULT_TIMEOUT, iterate: bool = False
    ):
        """
        Parameters
        ----------
        port : int
            The port on which the bridge operates
        convert_camel_case : bool
            If True, methods for Java objects that are passed across the bridge
            will have their names converted from camel case to underscores. i.e. class.methodName()
            becomes class.method_name()
        debug : bool
            If True print helpful stuff for debugging
        iterate : bool
            If True, ListArray will be iterated and give lists
        """
        self._ip_address = ip_address
        self._port = port
        self._closed = False
        if not hasattr(self, "_context"):
            Bridge._context = zmq.Context()
        # if hasattr(self.thread_local, "bridge") and port in self.thread_local.bridge:
        #     return  ### What was this supposed to do?
        if not hasattr(Bridge.thread_local, "bridge") or Bridge.thread_local.bridge is None:
            Bridge.thread_local.bridge = {}
        Bridge.thread_local.bridge[port] = self  # cache a thread-local version of the bridge

        self._convert_camel_case = convert_camel_case
        self._debug = debug
        self._timeout = timeout
        self._iterate = iterate
        self._master_socket = DataSocket(
            self._context, port, zmq.REQ, debug=debug, ip_address=self._ip_address
        )
        self._master_socket.send({"command": "connect", "debug": debug})
        self._class_factory = _JavaClassFactory()
        reply_json = self._master_socket.receive(timeout=timeout)
        if reply_json is None:
            raise TimeoutError(
                f"Socket timed out after {timeout} milliseconds. Is Micro-Manager running and is the ZMQ server on {port} option enabled?"
            )
        if reply_json["type"] == "exception":
            raise Exception(reply_json["message"])
        if "version" not in reply_json:
            reply_json["version"] = "2.0.0"  # before version was added
        if reply_json["version"] != self._EXPECTED_ZMQ_SERVER_VERSION:
            warnings.warn(
                "Version mistmatch between Java ZMQ server and Python client. "
                "\nJava ZMQ server version: {}\nPython client expected version: {}"
                "\n To fix, update to BOTH latest pycromanager and latest micro-manager nightly build".format(
                    reply_json["version"], self._EXPECTED_ZMQ_SERVER_VERSION
                )
            )


    def __enter__(self):
        return self

    def __exit__(self, exc_type, exc_val, exc_tb):
        self.close()

    def close(self):
        Bridge.thread_local.bridge_count[self._port] -= 1
        if Bridge.thread_local.bridge_count[self._port] == 0:
            del Bridge.thread_local.bridge_count[self._port]
            del Bridge.thread_local.bridge[self._port]
            self._master_socket.close()
            self._master_socket = None
            self._closed = True

        if len(Bridge.thread_local.bridge) == 0:
            Bridge.thread_local.bridge = None
            Bridge.thread_local.bridge_count = None


    def get_class(self, serialized_object) -> typing.Type["JavaObjectShadow"]:
        return self._class_factory.create(
            serialized_object, convert_camel_case=self._convert_camel_case
        )

    def construct_java_object(self, classpath: str, new_socket: bool=False, args: list=None):
        """
        Create a new instance of a an object on the Java side. Returns a Python "Shadow" of the object, which behaves
        just like the object on the Java side (i.e. same methods, fields). Methods of the object can be inferred at
        runtime using iPython autocomplete

        Parameters
        ----------
        classpath : str
            Full classpath of the java object
        new_socket : bool
            If True, will create new java object on a new port so that blocking calls will not interfere
            with the bridges master port
        args : list
            list of arguments to the constructor, if applicable
        Returns
        -------

        Python  "Shadow" to the Java object
        """
        if args is None:
            args = []
        # classpath_minus_class = '.'.join(classpath.split('.')[:-1])
        # query the server for constructors matching this classpath
        message = {"command": "get-constructors", "classpath": classpath}
        self._master_socket.send(message)
        constructors = self._master_socket.receive()["api"]

        methods_with_name = [m for m in constructors if m["name"] == classpath]
        if len(methods_with_name) == 0:
            raise Exception("No valid java constructor found with classpath {}".format(classpath))
        valid_method_spec, deserialize_types = _check_method_args(methods_with_name, args)

        # Calling a constructor, rather than getting return from method
        message = {
            "command": "constructor",
            "classpath": classpath,
            "argument-types": valid_method_spec["arguments"],
            "argument-deserialization-types": deserialize_types,
            "arguments": _package_arguments(valid_method_spec, args),
        }
        if new_socket:
            message["new-port"] = True
        self._master_socket.send(message)
        serialized_object = self._master_socket.receive()
        if new_socket:
            socket = DataSocket(
                self._context, serialized_object["port"], zmq.REQ, ip_address=self._ip_address
            )
        else:
            socket = self._master_socket
        return self._class_factory.create(
            serialized_object, convert_camel_case=self._convert_camel_case
        )(socket=socket, serialized_object=serialized_object, bridge=self)

    def get_java_class(self, classpath: str, new_socket: bool=False):
        """
        Get an an object corresponding to a java class, for example to be used
        when calling static methods on the class directly

        Parameters
        ----------
        classpath : str
            Full classpath of the java object
        new_socket : bool
            If True, will create new java object on a new port so that blocking calls will not interfere
            with the bridges master port
        Returns
        -------

        Python  "Shadow" to the Java class
        """
        message = {"command": "get-class", "classpath": classpath}
        if new_socket:
            message["new-port"] = True
        self._master_socket.send(message)
        serialized_object = self._master_socket.receive()

        if new_socket:
            socket = DataSocket(
                self._context, serialized_object["port"], zmq.REQ, ip_address=self._ip_address
            )
        else:
            socket = self._master_socket
        return self._class_factory.create(
            serialized_object, convert_camel_case=self._convert_camel_case
        )(socket=socket, serialized_object=serialized_object, bridge=self)

    def _connect_push(self, port):
        """
        Connect a push socket on the given port
        :param port:
        :return:
        """
        return DataSocket(
            self._context, port, zmq.PUSH, debug=self._debug, ip_address=self._ip_address
        )

    def _connect_pull(self, port):
        """
        Connect to a pull socket on the given port
        :param port:
        :return:
        """
        return DataSocket(
            self._context, port, zmq.PULL, debug=self._debug, ip_address=self._ip_address
        )

    def get_magellan(self):
        """
        return an instance of the Micro-Magellan API
        """
        return self.construct_java_object("org.micromanager.magellan.api.MagellanAPI")

    def get_core(self):
        """
        Connect to CMMCore and return object that has its methods

        :return: Python "shadow" object for micromanager core
        """
        if hasattr(self, "core"):
            return getattr(self, "core")
        self.core = self.construct_java_object("mmcorej.CMMCore")
        return self.core

    def get_studio(self):
        """
        return an instance of the Studio object that provides access to micro-manager Java APIs
        """
        return self.construct_java_object("org.micromanager.Studio")


class _JavaClassFactory:
    """
    This class is responsible for generating subclasses of JavaObjectShadow. Each generated class is kept in a `dict`.
    If a given class has already been generate once it will be returns from the cache rather than re-generating it.
    """

    def __init__(self):
        self.classes = {}

    def create(
        self, serialized_obj: dict, convert_camel_case: bool = True
    ) -> typing.Type["JavaObjectShadow"]:
        """Create a class (or return a class from the cache) based on the contents of `serialized_object` message."""
        if serialized_obj["class"] in self.classes.keys():  # Return a cached class
            return self.classes[serialized_obj["class"]]
        else:  # Generate a new class since it wasn't found in the cache.
            _java_class: str = serialized_obj["class"]
            python_class_name_translation = _java_class.replace(
                ".", "_"
            )  # Having periods in the name would be problematic.
            _interfaces = serialized_obj["interfaces"]
            static_attributes = {"_java_class": _java_class, "_interfaces": _interfaces}

            fields = {}  # Create a dict of field names with getter and setter funcs.
            for field in serialized_obj["fields"]:
                fields[field] = property(
                    fget=lambda instance, Field=field: instance._access_field(Field),
                    fset=lambda instance, val, Field=field: instance._set_field(Field, val),
                )

            methods = {}  # Create a dict of methods for the class by name.
            methodSpecs = serialized_obj["api"]
            method_names = set([m["name"] for m in methodSpecs])
            # parse method descriptions to make python stand ins
            for method_name in method_names:
                params, methods_with_name, method_name_modified = _parse_arg_names(
                    methodSpecs, method_name, convert_camel_case
                )
                return_type = methods_with_name[0]["return-type"]
                fn = lambda instance, *args, signatures_list=tuple(
                    methods_with_name
                ): instance._translate_call(signatures_list, args, static = _java_class == 'java.lang.Class')
                fn.__name__ = method_name_modified
                fn.__doc__ = "{}.{}: A dynamically generated Java method.".format(
                    _java_class, method_name_modified
                )
                sig = inspect.signature(fn)
                params = [
                    inspect.Parameter("self", inspect.Parameter.POSITIONAL_ONLY)
                ] + params  # Add `self` as the first argument.
                return_type = (
                    _JAVA_TYPE_NAME_TO_PYTHON_TYPE[return_type]
                    if return_type in _JAVA_TYPE_NAME_TO_PYTHON_TYPE
                    else return_type
                )
                fn.__signature__ = sig.replace(parameters=params, return_annotation=return_type)
                methods[method_name_modified] = fn

            newclass = type(  # Dynamically create a class to shadow a java class.
                python_class_name_translation,  # Name, based on the original java name
                (JavaObjectShadow,),  # Inheritance
                {
                    "__init__": lambda instance, socket, serialized_object, bridge: JavaObjectShadow.__init__(
                        instance, socket, serialized_object, bridge
                    ),
                    **static_attributes,
                    **fields,
                    **methods,
                },
            )

            self.classes[_java_class] = newclass
            return newclass


class JavaObjectShadow:
    """
    Generic class for serving as a python interface for a java class using a zmq server backend
    """

    _interfaces = (
        None  # Subclasses should fill these out. This class should never be directly instantiated.
    )
    _java_class = None

    def __init__(self, socket, serialized_object, bridge: Bridge):
        self._socket = socket
        self._hash_code = serialized_object["hash-code"]
        self._bridge = bridge
        # register objects with bridge so it can tell Java side to release them before socket shuts down
        socket._register_java_object(self)
        self._closed = False
        # atexit.register(self._close)
        self._close_lock = Lock()

    def _close(self):
        with self._close_lock:
            if self._closed:
                return
            if not hasattr(self, "_hash_code"):
                return  # constructor didnt properly finish, nothing to clean up on java side
            message = {"command": "destructor", "hash-code": self._hash_code}
            if self._bridge._debug:
                "closing: {}".format(self)
            self._socket.send(message)
            reply_json = self._socket.receive()
            if reply_json["type"] == "exception":
                raise Exception(reply_json["value"])
            self._closed = True

    def __del__(self):
        """
        Tell java side this object is garbage collected so it can do the same if needed
        """
        self._close()

    def _access_field(self, name):
        """
        Return a python version of the field with a given name
        :return:
        """
        message = {"command": "get-field", "hash-code": self._hash_code, "name": name}
        self._socket.send(message)
        return self._deserialize(self._socket.receive())

    def _set_field(self, name, value):
        """
        Return a python version of the field with a given name
        :return:
        """
        message = {
            "command": "set-field",
            "hash-code": self._hash_code,
            "name": name,
            "value": _serialize_arg(value),
        }
        self._socket.send(message)
        reply = self._deserialize(self._socket.receive())

    def _translate_call(self, method_specs, fn_args: tuple, static: bool):
        """
        Translate to appropriate Java method, call it, and return converted python version of its result
        Parameters
        ----------
        args :
             args[0] is list of dictionaries of possible method specifications
        kwargs :
             hold possible polymorphic args, or none
        """
        # args that are none are placeholders to allow for polymorphism and not considered part of the spec
        # fn_args = [a for a in fn_args if a is not None]
        valid_method_spec, deserialize_types = _check_method_args(method_specs, fn_args)
        # args are good, make call through socket, casting the correct type if needed (e.g. int to float)
        message = {
            "command": "run-method",
            "static": static,
            "hash-code": self._hash_code,
            "name": valid_method_spec["name"],
            "argument-types": valid_method_spec["arguments"],
            "argument-deserialization-types": deserialize_types,
        }
        message["arguments"] = _package_arguments(valid_method_spec, fn_args)

        if self._bridge._closed:
            raise Exception('The Bridge used to create this has been closed. Are you trying to call it outside of a "with" block?')
        self._socket.send(message)
        recieved = self._socket.receive()
        return self._deserialize(recieved)

    def _deserialize(self, json_return):
        """
        method_spec :
             info about the method that called it
        reply :
            bytes that represents return
        Returns
        -------
        An appropriate python type of the converted value
        """
        if json_return["type"] == "exception":
            raise Exception(json_return["value"])
        elif json_return["type"] == "null":
            return None
        elif json_return["type"] == "primitive":
            return json_return["value"]
        elif json_return["type"] == "string":
            return json_return["value"]
        elif json_return["type"] == "list":
            return [self._deserialize(obj) for obj in json_return["value"]]
        elif json_return["type"] == "object":
            if json_return["class"] == "JSONObject":
                return json.loads(json_return["value"])
            else:
                raise Exception("Unrecognized return class")
        elif json_return["type"] == "unserialized-object":
            def java_iter(a):
                it = a.iterator()
                while it.has_next():
                    yield it.next()

            # inherit socket from parent object
            obj = self._bridge.get_class(json_return)(
                socket=self._socket, serialized_object=json_return, bridge=self._bridge
            )
<<<<<<< HEAD
            if hasattr(obj, 'iterator'):
                return list(java_iter(obj))
            else:
                return obj
=======
            # if object is iterable, go through the elements
            if self._bridge._iterate and hasattr(obj,'iterator') :
                it = obj.iterator()
                elts = []
                has_next = it.hasNext if hasattr(it,'hasNext') else it.has_next 
                while(has_next()):
                    elts.append(it.next())
                return elts
            else: 
                return obj 
>>>>>>> a28502a5
        else:
            return deserialize_array(json_return)


def deserialize_array(json_return):
    """
    Convert a serialized java array to the appropriate numpy type
    Parameters
    ----------
    json_return
    """
    if json_return["type"] in ["byte-array", "int-array", "short-array", "float-array"]:
        decoded = json_return["value"]
        if json_return["type"] == "byte-array":
            return np.frombuffer(decoded, dtype="=u1").copy()
        elif json_return["type"] == "double-array":
            return np.frombuffer(decoded, dtype="=f8").copy()
        elif json_return["type"] == "int-array":
            return np.frombuffer(decoded, dtype="=u4").copy()
        elif json_return["type"] == "short-array":
            return np.frombuffer(decoded, dtype="=u2").copy()
        elif json_return["type"] == "float-array":
            return np.frombuffer(decoded, dtype="=f4").copy()


def _package_arguments(valid_method_spec, fn_args):
    """
    Serialize function arguments and also include description of their Java types

    Parameters
    ----------
    valid_method_spec:
    fn_args :
    """
    arguments = []
    for arg_type, arg_val in zip(valid_method_spec["arguments"], fn_args):
        if isinstance(arg_val, JavaObjectShadow):
            arguments.append(_serialize_arg(arg_val))
        elif _JAVA_TYPE_NAME_TO_PYTHON_TYPE[arg_type] is object:
            arguments.append(_serialize_arg(arg_val))
        elif arg_val is None:
            arguments.append(_serialize_arg(arg_val))
        elif isinstance(arg_val, np.ndarray):
            arguments.append(_serialize_arg(arg_val))
        else:
            arguments.append(_serialize_arg(_JAVA_TYPE_NAME_TO_PYTHON_TYPE[arg_type](arg_val)))
    return arguments


def _serialize_arg(arg):
    if arg is None:
        return None
    if type(arg) in [bool, str, int, float]:
        return arg  # json handles serialization
    elif type(arg) == np.ndarray:
        return arg.tobytes()
    elif isinstance(arg, JavaObjectShadow):
        return {"hash-code": arg._hash_code}
    else:
        raise Exception("Unknown argumetn type")


def _check_single_method_spec(method_spec, fn_args):
    """
    Check if a single method specificiation is compatible with the arguments the function recieved

    Parameters
    ----------
    method_spec :
    fn_args :
    """
    if len(method_spec["arguments"]) != len(fn_args):
        return False
    for arg_java_type, arg_val in zip(method_spec["arguments"], fn_args):
        if isinstance(arg_val, JavaObjectShadow):
            if arg_java_type not in arg_val._interfaces:
                # check that it shadows object of the correct type
                return False
        elif type(arg_val) == np.ndarray:
            # For ND Arrays, need to make sure data types match
            if (
                arg_java_type != "java.lang.Object"
                and arg_val.dtype.type != _JAVA_ARRAY_TYPE_NUMPY_DTYPE[arg_java_type]
            ):
                return False
        elif not any(
            [
                isinstance(arg_val, acceptable_type)
                for acceptable_type in _JAVA_TYPE_NAME_TO_CASTABLE_PYTHON_TYPE[arg_java_type]
            ]
        ) and not (
            arg_val is None and arg_java_type in _JAVA_NON_PRIMITIVES
        ):  # could be null if its an object
            # if a type that gets converted
            return False
    return True


def _check_method_args(method_specs, fn_args):
    """
    Compare python arguments to java arguments to find correct function to call

    Parameters
    ----------
    method_specs :
    fn_args :

    Returns
    -------
    one of the method_specs that is valid
    """
    valid_method_spec = None
    for method_spec in method_specs:
        if _check_single_method_spec(method_spec, fn_args):
            valid_method_spec = method_spec
            break

    if valid_method_spec is None:
        raise Exception(
            "Incorrect arguments. \nExpected {} \nGot {}".format(
                " or ".join([", ".join(method_spec["arguments"]) for method_spec in method_specs]),
                ", ".join([str(type(a)) for a in fn_args]),
            )
        )

    # subclass NDArrays to the appropriate data type so they dont get incorrectly reconstructed as objects
    valid_method_spec = copy.deepcopy(valid_method_spec)
    deserialize_types = []
    for java_arg_class, python_arg_val in zip(valid_method_spec["arguments"], fn_args):
        if isinstance(python_arg_val, np.ndarray):
            deserialize_types.append(
                [
                    ja
                    for ja, npdt in zip(
                        _JAVA_ARRAY_TYPE_NUMPY_DTYPE.keys(), _JAVA_ARRAY_TYPE_NUMPY_DTYPE.values()
                    )
                    if python_arg_val.dtype.type == npdt
                ][0]
            )
        else:
            deserialize_types.append(java_arg_class)

    return valid_method_spec, deserialize_types


def _parse_arg_names(methods, method_name, convert_camel_case):
    method_name_modified = (
        _camel_case_2_snake_case(method_name) if convert_camel_case else method_name
    )
    # all methods with this name and different argument lists
    methods_with_name = [m for m in methods if m["name"] == method_name]
    min_required_args = (
        0
        if len(methods_with_name) == 1 and len(methods_with_name[0]["arguments"]) == 0
        else min([len(m["arguments"]) for m in methods_with_name])
    )
    # sort with largest number of args last so lambda at end gets max num args
    methods_with_name.sort(key=lambda val: len(val["arguments"]))
    method = methods_with_name[-1]  # We only need to evaluate the overload with the most arguments.
    params = []
    unique_argument_names = []
    for arg_index, typ in enumerate(method["arguments"]):
        hint = _CLASS_NAME_MAPPING[typ] if typ in _CLASS_NAME_MAPPING else "object"
        python_type = (
            _JAVA_TYPE_NAME_TO_PYTHON_TYPE[typ] if typ in _JAVA_TYPE_NAME_TO_PYTHON_TYPE else typ
        )
        if hint in unique_argument_names:  # append numbers to end so arg hints have unique names
            i = 1
            while hint + str(i) in unique_argument_names:
                i += 1
            arg_name = hint + str(i)
        else:
            arg_name = hint
        unique_argument_names.append(arg_name)
        # this is how overloading is handled for now, by making default arguments as none, but
        # it might be better to explicitly compare argument types
        if arg_index >= min_required_args:
            default_arg_value = None
        else:
            default_arg_value = inspect.Parameter.empty
        params.append(
            inspect.Parameter(
                name=arg_name,
                kind=inspect.Parameter.POSITIONAL_OR_KEYWORD,
                default=default_arg_value,
                annotation=python_type,
            )
        )
    return params, methods_with_name, method_name_modified


def _camel_case_2_snake_case(name):
    s1 = re.sub("(.)([A-Z][a-z]+)", r"\1_\2", name)
    return re.sub("([a-z0-9])([A-Z])", r"\1_\2", s1).lower()

# Used for generating type hints in arguments
_CLASS_NAME_MAPPING = {
    "byte[]": "uint8array",
    "double[]": "float64_array",
    "int[]": "uint32_array",
    "short[]": "int16_array",
    "char[]": "int16_array",
    "float[]": "int16_array",
    "long[]": "int16_array",
    "java.lang.String": "string",
    "boolean": "boolean",
    "double": "float",
    "float": "float",
    "int": "int",
    "long": "int",
    "short": "int",
    "void": "void",
}
#Used for deserializing java arrarys into numpy arrays
_JAVA_ARRAY_TYPE_NUMPY_DTYPE = {
    "boolean[]": np.bool,
    "byte[]": np.uint8,
    "short[]": np.int16,
    "char[]": np.uint16,
    "float[]": np.float32,
    "double[]": np.float64,
    "int[]": np.int32,
    "long[]": np.int64,
}
#used for figuring our which java methods to call and if python args match
_JAVA_TYPE_NAME_TO_PYTHON_TYPE = {
    "boolean": bool,
    "double": float,
    "float": float,
    #maybe could make these more specific to array type?
    "byte[]": np.ndarray,
    "short[]": np.ndarray,
    "double[]": np.ndarray,
    "int[]": np.ndarray,
    "char[]": np.ndarray,
    "float[]": np.ndarray,
    "long[]": np.ndarray,
    "int": int,
    "java.lang.String": str,
    "long": int,
    "short": int,
    "char": int,
    "byte": int,
    "void": None,
    "java.lang.Object": object,
}
# type conversions that allow for autocasting
_JAVA_TYPE_NAME_TO_CASTABLE_PYTHON_TYPE = {
    "boolean": {bool},
    "byte[]": {np.ndarray},
    "double": {float, int},
    "double[]": {np.ndarray},
    "float": {float},
    "int": {int},
    "int[]": {np.ndarray},
    "java.lang.String": {str},
    "long": {int},
    "short": {int},
    "char": {int},
    "byte": {int},
    "void": {None},
    "java.lang.Object": {object},
}
_JAVA_NON_PRIMITIVES = {"byte[]", "double[]", "int[]", "short[]", "char[]", "long[]", "boolean[]",
                        "java.lang.String", "java.lang.Object"}

if __name__ == "__main__":
    # Test basic bridge operations
    import traceback

    b = Bridge()
    try:
        s = b.get_studio()
    except:
        traceback.print_exc()
    try:
        c = b.get_core()
    except:
        traceback.print_exc()
    a = 1<|MERGE_RESOLUTION|>--- conflicted
+++ resolved
@@ -645,12 +645,7 @@
             obj = self._bridge.get_class(json_return)(
                 socket=self._socket, serialized_object=json_return, bridge=self._bridge
             )
-<<<<<<< HEAD
-            if hasattr(obj, 'iterator'):
-                return list(java_iter(obj))
-            else:
-                return obj
-=======
+
             # if object is iterable, go through the elements
             if self._bridge._iterate and hasattr(obj,'iterator') :
                 it = obj.iterator()
@@ -661,7 +656,6 @@
                 return elts
             else: 
                 return obj 
->>>>>>> a28502a5
         else:
             return deserialize_array(json_return)
 
