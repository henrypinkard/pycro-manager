--- conflicted
+++ resolved
@@ -46,11 +46,7 @@
             Default port to use for ZMQServer
     """
 
-<<<<<<< HEAD
-    classpath =   mm_app_path + '/plugins/Micro-Manager/*'
-=======
     classpath = mm_app_path + '/plugins/Micro-Manager/*'
->>>>>>> 390e435f
     if java_loc is None:
         if platform.system() == "Windows":
             # windows comes with its own JRE
