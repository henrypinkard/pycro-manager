--- conflicted
+++ resolved
@@ -44,7 +44,7 @@
                 # Initiate the normal shutdown process
                 if not acquisition._acq.is_finished():
                     # if it has been finished through something happening on the other side
-                    event_socket.send({"event_implementations": [{"special": "acquisition-end"}]})
+                    event_socket.send({"events": [{"special": "acquisition-end"}]})
                     # wait for signal that acquisition has received the end signal
                     while not acquisition._acq.is_finished():
                         acquisition._acq.block_until_events_finished(0.01)
@@ -55,9 +55,9 @@
                 break
             # TODO in theory it could be aborted in between the check above and sending below,
             #  maybe consider putting a timeout on the send?
-            event_socket.send({"event_implementations": events if type(events) == list else [events]})
+            event_socket.send({"events": events if type(events) == list else [events]})
             if debug:
-                logger.debug("sent event_implementations")
+                logger.debug("sent events")
     except Exception as e:
         acquisition.abort(e)
     finally:
@@ -81,8 +81,8 @@
             pull_socket.close()
             return
         else:
-            if "event_implementations" in event_msg.keys():
-                event_msg = event_msg["event_implementations"]  # convert from sequence
+            if "events" in event_msg.keys():
+                event_msg = event_msg["events"]  # convert from sequence
             params = signature(hook_fn).parameters
             if len(params) == 1 or len(params) == 2:
                 try:
@@ -100,7 +100,7 @@
 
         if isinstance(new_event_msg, list):
             new_event_msg = {
-                "event_implementations": new_event_msg
+                "events": new_event_msg
             }  # convert back to the expected format for a sequence
         push_socket.send(new_event_msg)
 
@@ -159,7 +159,7 @@
     while True:
         message = None
         while message is None:
-            message = pull_socket.receive(timeout=30, suppress_debug_message=True)  # check for execution_engine message
+            message = pull_socket.receive(timeout=30, suppress_debug_message=True)  # check for new message
 
         if "special" in message and message["special"] == "finished":
             pull_socket.close()
@@ -198,22 +198,17 @@
             notification = AcqNotification.from_json(message)
 
             # these are processed seperately to handle image saved callback
-            # Decode the Data storage_implementations class-specific notification
+            # Decode the Data storage class-specific notification
             if AcqNotification.is_image_saved_notification(notification): # it was saved to RAM, not disk
                 if not notification.is_data_sink_finished_notification():
-<<<<<<< HEAD
-                    # check if NDTiff data storage_implementations used
-                    if acquisition._directory is not None:
-=======
                     # check if NDTiff data storage used
                     if acquisition._directory is not None or isinstance(acquisition, MagellanAcquisition) or \
                             isinstance(acquisition, XYTiledAcquisition):
->>>>>>> ef136c20
                         index_entry = notification.payload.encode('ISO-8859-1')
                         axes = acquisition._dataset.add_index_entry(index_entry)
                         # swap the notification.payload from the byte array of index information to axes
                         notification.payload = axes
-                    else: # RAM storage_implementations
+                    else: # RAM storage
                         axes = json.loads(notification.payload)
                         acquisition._dataset.add_available_axes(axes)
                         notification.payload = axes
@@ -306,16 +301,7 @@
             warnings.warn('Could not create acquisition notification handler. '
                           'Update Micro-Manager and Pyrcro-Manager to the latest versions to fix this')
 
-<<<<<<< HEAD
-        # Start remote acquisition
-        # Acquistition.start is now deprecated, so this can be removed later
-        # Acquisitions now get started automatically when the first event_implementations submitted
-        # but Magellan acquisitons (and probably others that generate their own event_implementations)
-        # will need some execution_engine method to submit event_implementations only after image processors etc have been added
-        self._acq.start()
-=======
-
->>>>>>> ef136c20
+
         self._dataset_disk_location = (
             self._acq.get_data_sink().get_storage().get_disk_location()
             if self._acq.get_data_sink() is not None
@@ -324,11 +310,11 @@
 
         self._start_events()
 
-        # Load remote storage_implementations
+        # Load remote storage
         data_sink = self._acq.get_data_sink()
         # load a view of the dataset in progress. This is used so that acq.get_dataset() can be called
         # while the acquisition is still running, and (optionally )so that a image_saved_fn can be called
-        # when images are written to disk/RAM storage_implementations
+        # when images are written to disk/RAM storage
         storage_java_class = data_sink.get_storage()
         summary_metadata = storage_java_class.get_summary_metadata()
         if directory is not None or isinstance(self, MagellanAcquisition) or isinstance(self, XYTiledAcquisition):
@@ -360,7 +346,7 @@
 
     def await_completion(self):
         try:
-            while not self._acq._are_events_finished() or (
+            while not self._acq.are_events_finished() or (
                     self._acq.get_data_sink() is not None and not self._acq.get_data_sink().is_finished()):
                 self._check_for_exceptions()
                 self._acq.block_until_events_finished(0.01)
@@ -400,10 +386,6 @@
             return self._nd_viewer
         else:
             return self._napari_viewer
-
-    def abort(self, exception=None):
-        self._exception = exception
-        self._acq.abort()
 
     ########  Private methods ###########
     def _start_receiving_notifications(self):
@@ -442,9 +424,6 @@
         if self._exception is not None:
             raise self._exception
 
-    def _are_events_finished(self):
-        return self._acq.are_events_finished()
-
     def _start_events(self, **kwargs):
 
         self.event_port = self._acq.get_event_port()
@@ -465,7 +444,7 @@
             self._acq.add_image_processor(java_processor)
             self._processor_thread = self._start_processor(
                 java_processor, kwargs['image_process_fn'],
-                # Some acquisitions (e.g. Explore acquisitions) create event_implementations on Java side
+                # Some acquisitions (e.g. Explore acquisitions) create events on Java side
                 self._event_queue if hasattr(self, '_event_queue') else None,
                 process=False)
 
@@ -504,8 +483,8 @@
     def _create_remote_acquisition(self, **kwargs):
         core = ZMQRemoteMMCoreJ(port=self._port, timeout=self._timeout, debug=self._debug)
         acq_factory = JavaObject("org.micromanager.remote.RemoteAcquisitionFactory",
-            # create a execution_engine socket for it to run on so that it can have blocking calls without interfering with
-            # the main socket or other kernel sockets
+            # create a new socket for it to run on so that it can have blocking calls without interfering with
+            # the main socket or other internal sockets
             new_socket=True,
             port=self._port, args=[core], debug=self._debug, timeout=self._timeout)
         show_viewer = kwargs['show_display'] is True and kwargs['napari_viewer'] is None
@@ -677,7 +656,7 @@
 class ExploreAcquisition(JavaBackendAcquisition):
     """
     Launches a user interface for an "Explore Acquisition"--a type of XYTiledAcquisition
-    in which acquisition event_implementations come from the user dynamically driving the stage and selecting
+    in which acquisition events come from the user dynamically driving the stage and selecting
     areas to image
     """
 
