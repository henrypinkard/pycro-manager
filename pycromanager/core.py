import json
import re
import time
import typing
import warnings
import inspect
import numpy as np
import zmq
from weakref import WeakSet
import threading
import copy
import sys


class DataSocket:
    """
    Wrapper for ZMQ socket that sends and recieves dictionaries
    """

    def __init__(self, context, port, type, debug, ip_address="127.0.0.1"):
        # request reply socket
        self._socket = context.socket(type)
        self._debug = debug
        # store these as wekrefs so that circular refs dont prevent garbage collection
        self._java_objects = WeakSet()
        if type == zmq.PUSH:
            if debug:
                print("binding {}".format(port))
            self._socket.bind("tcp://{}:{}".format(ip_address, port))
        else:
            if debug:
                print("connecting {}".format(port))
            self._socket.connect("tcp://{}:{}".format(ip_address, port))

    def _register_java_object(self, object):
        self._java_objects.add(object)

    def _convert_np_to_python(self, d):
        """
        recursively search dictionary and convert any values from numpy floats/ints to
        python floats/ints so they can be json serialized
        :return:
        """
        if type(d) != dict:
            return
        for k, v in d.items():
            if isinstance(v, dict):
                self._convert_np_to_python(v)
            elif type(v) == list:
                for e in v:
                    self._convert_np_to_python(e)
            elif np.issubdtype(type(v), np.floating):
                d[k] = float(v)
            elif np.issubdtype(type(v), np.integer):
                d[k] = int(v)

    def _make_array_identifier(self, entry):
        """
        make a string to replace bytes data or numpy array in message, which encode data type if numpy
        """
        # make up a random 32 bit int as the identifier
        # TODO: change to simple counting
        identifier = np.random.randint(-(2 ** 31), 2 ** 31 - 1, 1, dtype=np.int32)[0]
        # '@{some_number}_{bytes_per_pixel}'
        # if its a numpy array, include bytes per pixel, otherwise just interpret it as raw byts
        return identifier, "@" + str(int(identifier)) + "_" + str(
            0 if isinstance(entry, bytes) else entry.dtype.itemsize
        )

    def _remove_bytes(self, bytes_data, structure):
        if isinstance(structure, list):
            for i, entry in enumerate(structure):
                if isinstance(entry, bytes) or isinstance(entry, np.ndarray):
                    int_id, str_id = self._make_array_identifier(entry)
                    structure[i] = str_id
                    bytes_data.append((int_id, entry))
                elif isinstance(entry, list) or isinstance(entry, dict):
                    self._remove_bytes(bytes_data, entry)
        elif isinstance(structure, dict):
            for key in structure.keys():
                entry = structure[key]
                if isinstance(entry, bytes) or isinstance(entry, np.ndarray):
                    int_id, str_id = self._make_array_identifier(entry)
                    structure[key] = str_id
                    bytes_data.append((int_id, entry))
                elif isinstance(entry, list) or isinstance(entry, dict):
                    self._remove_bytes(bytes_data, structure[key])

    def send(self, message, timeout=0):
        if message is None:
            message = {}
        # make sure any np types convert to python types so they can be json serialized
        self._convert_np_to_python(message)
        # Send binary data in seperate messages so it doesnt need to be json serialized
        bytes_data = []
        self._remove_bytes(bytes_data, message)
        message_string = json.dumps(message)
        if self._debug:
            print("DEBUG, sending: {}".format(message))
        # convert keys to byte array
        key_vals = [(identifier.tobytes(), value) for identifier, value in bytes_data]
        message_parts = [bytes(message_string, "iso-8859-1")] + [
            item for keyval in key_vals for item in keyval
        ]
        if timeout == 0:
            self._socket.send_multipart(message_parts)
        else:
            start = time.time()
            while 1000 * (time.time() - start) < timeout:
                try:
                    self._socket.send_multipart(message_parts, flags=zmq.NOBLOCK)
                    return True
                except zmq.ZMQError:
                    pass  # ignore, keep trying
            return False

    def _replace_bytes(self, dict_or_list, hash, value):
        """
        Replace placeholders for byte arrays in JSON message with their actual values
        """
        if isinstance(dict_or_list, dict):
            for key in dict_or_list:
                if isinstance(dict_or_list[key], str) and "@" in dict_or_list[key]:
                    hash_in_message = int(
                        dict_or_list[key].split("@")[1], 16
                    )  # interpret hex hash string
                    if hash == hash_in_message:
                        dict_or_list[key] = value
                        return
                elif isinstance(dict_or_list[key], list) or isinstance(dict_or_list[key], dict):
                    self._replace_bytes(dict_or_list[key], hash, value)
        elif isinstance(dict_or_list, list):
            for i, entry in enumerate(dict_or_list):
                if isinstance(entry, str) and "@" in dict_or_list[key]:
                    hash_in_message = int(entry.split("@")[1], 16)  # interpret hex hash string
                    if hash == hash_in_message:
                        dict_or_list[i] = value
                        return
                elif isinstance(entry, list) or isinstance(entry, dict):
                    self._replace_bytes(entry, hash, value)

    def receive(self, timeout=0):
        if timeout == 0:
            reply = self._socket.recv_multipart()
        else:
            start = time.time()
            reply = None
            while 1000 * (time.time() - start) < timeout:
                try:
                    reply = self._socket.recv_multipart(flags=zmq.NOBLOCK)
                    if reply is not None:
                        break
                except zmq.ZMQError:
                    pass  # ignore, keep trying
            if reply is None:
                return reply
        message = json.loads(reply[0].decode("iso-8859-1"))
        # replace any byte data placeholders with the byte data itself
        for i in np.arange(1, len(reply), 2):
            # messages come in pairs: first is hash, second it byte data
            identity_hash = int.from_bytes(reply[i], byteorder=sys.byteorder)
            value = reply[i + 1]
            self._replace_bytes(message, identity_hash, value)

        if self._debug:
            print("DEBUG, recieved: {}".format(message))
        self._check_exception(message)
        return message

    def _check_exception(self, response):
        if "type" in response and response["type"] == "exception":
            raise Exception(response["value"])

    def close(self):
        for java_object in self._java_objects:
            java_object._close()
        self._socket.close()


class Bridge:
    """
    Create an object which acts as a client to a corresponding server (running in a Java process).
    This enables construction and interaction with arbitrary java objects. Each bridge object should
    be run using a context manager (i.e. `with Bridge() as b:`) or bridge.close() should be explicitly
    called when finished
    """

    DEFAULT_PORT = 4827
    DEFAULT_TIMEOUT = 500
    _EXPECTED_ZMQ_SERVER_VERSION = "4.0.0"

    thread_local = threading.local()

    def __new__(cls, *args, **kwargs):
        """
        Only one instance of Bridge per a thread
        """
<<<<<<< HEAD
        if hasattr(Bridge.thread_local, "bridge"):
            Bridge.thread_local.bridge_count += 1
            return Bridge.thread_local.bridge
=======
        port = kwargs.get('port', Bridge.DEFAULT_PORT)
        if hasattr(Bridge.thread_local, "bridge") and port in Bridge.thread_local.bridge:
            return Bridge.thread_local.bridge[port]
>>>>>>> 390e435f
        else:
            Bridge.thread_local.bridge_count = 1
            return super(Bridge, cls).__new__(cls)

    def __init__(
        self, port=DEFAULT_PORT, convert_camel_case=True, debug=False, ip_address="127.0.0.1", timeout=DEFAULT_TIMEOUT
    ):
        """
        Parameters
        ----------
        port : int
            The port on which the bridge operates
        convert_camel_case : bool
            If True, methods for Java objects that are passed across the bridge
            will have their names converted from camel case to underscores. i.e. class.methodName()
            becomes class.method_name()
        debug : bool
            If True print helpful stuff for debugging
        """
        self._ip_address = ip_address
        if not hasattr(self, "_context"):
            Bridge._context = zmq.Context()
        if hasattr(self.thread_local, "bridge") and port in self.thread_local.bridge:
            return
        if not hasattr(self.thread_local, "bridge"):
            self.thread_local.bridge = {}
        self.thread_local.bridge[port] = self  # cache a thread-local version of the bridge
        self._convert_camel_case = convert_camel_case
        self._debug = debug
        self._timeout = timeout
        self._master_socket = DataSocket(
            self._context, port, zmq.REQ, debug=debug, ip_address=self._ip_address
        )
        self._master_socket.send({"command": "connect", "debug": debug})
        self._class_factory = _JavaClassFactory()
        reply_json = self._master_socket.receive(timeout=timeout)
        if reply_json is None:
            raise TimeoutError(
                f"Socket timed out after {timeout} milliseconds. Is Micro-Manager running and is the ZMQ server on {port} option enabled?"
            )
        if reply_json["type"] == "exception":
            raise Exception(reply_json["message"])
        if "version" not in reply_json:
            reply_json["version"] = "2.0.0"  # before version was added
        if reply_json["version"] != self._EXPECTED_ZMQ_SERVER_VERSION:
            warnings.warn(
                "Version mistmatch between Java ZMQ server and Python client. "
                "\nJava ZMQ server version: {}\nPython client expected version: {}"
                "\n To fix, update to BOTH latest pycromanager and latest micro-manager nightly build".format(
                    reply_json["version"], self._EXPECTED_ZMQ_SERVER_VERSION
                )
            )


    def __enter__(self):
        return self

    def __exit__(self, exc_type, exc_val, exc_tb):
        self.close()

    def close(self):
        Bridge.thread_local.bridge_count -= 1
        if Bridge.thread_local.bridge_count == 0:
            self._master_socket.close()
            self._master_socket = None
            Bridge.thread_local.bridge = None



    def get_class(self, serialized_object) -> typing.Type["JavaObjectShadow"]:
        return self._class_factory.create(
            serialized_object, convert_camel_case=self._convert_camel_case
        )

    def construct_java_object(self, classpath, new_socket=False, args=None):
        """
        Create a new instance of a an object on the Java side. Returns a Python "Shadow" of the object, which behaves
        just like the object on the Java side (i.e. same methods, fields). Methods of the object can be inferred at
        runtime using iPython autocomplete

        Parameters
        ----------
        classpath : str
            Full classpath of the java object
        new_socket : bool
            If True, will create new java object on a new port so that blocking calls will not interfere
            with the bridges master port
        args : list
            list of arguments to the constructor, if applicable
        Returns
        -------

        Python  "Shadow" to the Java object
        """
        if args is None:
            args = []
        # classpath_minus_class = '.'.join(classpath.split('.')[:-1])
        # query the server for constructors matching this classpath
        message = {"command": "get-constructors", "classpath": classpath}
        self._master_socket.send(message)
        constructors = self._master_socket.receive()["api"]

        methods_with_name = [m for m in constructors if m["name"] == classpath]
        if len(methods_with_name) == 0:
            raise Exception("No valid java constructor found with classpath {}".format(classpath))
        valid_method_spec, deserialize_types = _check_method_args(methods_with_name, args)

        # Calling a constructor, rather than getting return from method
        message = {
            "command": "constructor",
            "classpath": classpath,
            "argument-types": valid_method_spec["arguments"],
            "argument-deserialization-types": deserialize_types,
            "arguments": _package_arguments(valid_method_spec, args),
        }
        if new_socket:
            message["new-port"] = True
        self._master_socket.send(message)
        serialized_object = self._master_socket.receive()
        if new_socket:
            socket = DataSocket(
                self._context, serialized_object["port"], zmq.REQ, ip_address=self._ip_address
            )
        else:
            socket = self._master_socket
        return self._class_factory.create(
            serialized_object, convert_camel_case=self._convert_camel_case
        )(socket=socket, serialized_object=serialized_object, bridge=self)

    def _connect_push(self, port):
        """
        Connect a push socket on the given port
        :param port:
        :return:
        """
        return DataSocket(
            self._context, port, zmq.PUSH, debug=self._debug, ip_address=self._ip_address
        )

    def _connect_pull(self, port):
        """
        Connect to a pull socket on the given port
        :param port:
        :return:
        """
        return DataSocket(
            self._context, port, zmq.PULL, debug=self._debug, ip_address=self._ip_address
        )

    def get_magellan(self):
        """
        return an instance of the Micro-Magellan API
        """
        return self.construct_java_object("org.micromanager.magellan.api.MagellanAPI")

    def get_core(self):
        """
        Connect to CMMCore and return object that has its methods

        :return: Python "shadow" object for micromanager core
        """
        if hasattr(self, "core"):
            return getattr(self, "core")
        self.core = self.construct_java_object("mmcorej.CMMCore")
        return self.core

    def get_studio(self):
        """
        return an instance of the Studio object that provides access to micro-manager Java APIs
        """
        return self.construct_java_object("org.micromanager.Studio")


class _JavaClassFactory:
    """
    This class is responsible for generating subclasses of JavaObjectShadow. Each generated class is kept in a `dict`.
    If a given class has already been generate once it will be returns from the cache rather than re-generating it.
    """

    def __init__(self):
        self.classes = {}

    def create(
        self, serialized_obj: dict, convert_camel_case: bool = True
    ) -> typing.Type["JavaObjectShadow"]:
        """Create a class (or return a class from the cache) based on the contents of `serialized_object` message."""
        if serialized_obj["class"] in self.classes.keys():  # Return a cached class
            return self.classes[serialized_obj["class"]]
        else:  # Generate a new class since it wasn't found in the cache.
            _java_class: str = serialized_obj["class"]
            python_class_name_translation = _java_class.replace(
                ".", "_"
            )  # Having periods in the name would be problematic.
            _interfaces = serialized_obj["interfaces"]
            static_attributes = {"_java_class": _java_class, "_interfaces": _interfaces}

            fields = {}  # Create a dict of field names with getter and setter funcs.
            for field in serialized_obj["fields"]:
                fields[field] = property(
                    fget=lambda instance, Field=field: instance._access_field(Field),
                    fset=lambda instance, val, Field=field: instance._set_field(Field, val),
                )

            methods = {}  # Create a dict of methods for the class by name.
            methodSpecs = serialized_obj["api"]
            method_names = set([m["name"] for m in methodSpecs])
            # parse method descriptions to make python stand ins
            for method_name in method_names:
                params, methods_with_name, method_name_modified = _parse_arg_names(
                    methodSpecs, method_name, convert_camel_case
                )
                return_type = methods_with_name[0]["return-type"]
                fn = lambda instance, *args, signatures_list=tuple(
                    methods_with_name
                ): instance._translate_call(signatures_list, args)
                fn.__name__ = method_name_modified
                fn.__doc__ = "{}.{}: A dynamically generated Java method.".format(
                    _java_class, method_name_modified
                )
                sig = inspect.signature(fn)
                params = [
                    inspect.Parameter("self", inspect.Parameter.POSITIONAL_ONLY)
                ] + params  # Add `self` as the first argument.
                return_type = (
                    _JAVA_TYPE_NAME_TO_PYTHON_TYPE[return_type]
                    if return_type in _JAVA_TYPE_NAME_TO_PYTHON_TYPE
                    else return_type
                )
                fn.__signature__ = sig.replace(parameters=params, return_annotation=return_type)
                methods[method_name_modified] = fn

            newclass = type(  # Dynamically create a class to shadow a java class.
                python_class_name_translation,  # Name, based on the original java name
                (JavaObjectShadow,),  # Inheritance
                {
                    "__init__": lambda instance, socket, serialized_object, bridge: JavaObjectShadow.__init__(
                        instance, socket, serialized_object, bridge
                    ),
                    **static_attributes,
                    **fields,
                    **methods,
                },
            )

            self.classes[_java_class] = newclass
            return newclass


class JavaObjectShadow:
    """
    Generic class for serving as a python interface for a micromanager class using a zmq server backend
    """

    _interfaces = (
        None  # Subclasses should fill these out. This class should never be directly instantiated.
    )
    _java_class = None

    def __init__(self, socket, serialized_object, bridge: Bridge):
        self._socket = socket
        self._hash_code = serialized_object["hash-code"]
        self._bridge = bridge
        # register objects with bridge so it can tell Java side to release them before socket shuts down
        socket._register_java_object(self)
        self._closed = False
        # atexit.register(self._close)

    def _close(self):
        if self._closed:
            return
        if not hasattr(self, "_hash_code"):
            return  # constructor didnt properly finish, nothing to clean up on java side
        message = {"command": "destructor", "hash-code": self._hash_code}
        if self._bridge._debug:
            "closing: {}".format(self)
        self._socket.send(message)
        reply_json = self._socket.receive()
        if reply_json["type"] == "exception":
            raise Exception(reply_json["value"])
        self._closed = True

    def __del__(self):
        """
        Tell java side this object is garbage collected so it can do the same if needed
        """
        self._close()

    def _access_field(self, name):
        """
        Return a python version of the field with a given name
        :return:
        """
        message = {"command": "get-field", "hash-code": self._hash_code, "name": name}
        self._socket.send(message)
        return self._deserialize(self._socket.receive())

    def _set_field(self, name, value):
        """
        Return a python version of the field with a given name
        :return:
        """
        message = {
            "command": "set-field",
            "hash-code": self._hash_code,
            "name": name,
            "value": _serialize_arg(value),
        }
        self._socket.send(message)
        reply = self._deserialize(self._socket.receive())

    def _translate_call(self, method_specs, fn_args: tuple):
        """
        Translate to appropriate Java method, call it, and return converted python version of its result
        Parameters
        ----------
        args :
             args[0] is list of dictionaries of possible method specifications
        kwargs :
             hold possible polymorphic args, or none
        """
        # args that are none are placeholders to allow for polymorphism and not considered part of the spec
        # fn_args = [a for a in fn_args if a is not None]
        valid_method_spec, deserialize_types = _check_method_args(method_specs, fn_args)
        # args are good, make call through socket, casting the correct type if needed (e.g. int to float)
        message = {
            "command": "run-method",
            "hash-code": self._hash_code,
            "name": valid_method_spec["name"],
            "argument-types": valid_method_spec["arguments"],
            "argument-deserialization-types": deserialize_types,
        }
        message["arguments"] = _package_arguments(valid_method_spec, fn_args)

        self._socket.send(message)
        return self._deserialize(self._socket.receive())

    def _deserialize(self, json_return):
        """
        method_spec :
             info about the method that called it
        reply :
            bytes that represents return
        Returns
        -------
        An appropriate python type of the converted value
        """
        if json_return["type"] == "exception":
            raise Exception(json_return["value"])
        elif json_return["type"] == "null":
            return None
        elif json_return["type"] == "primitive":
            return json_return["value"]
        elif json_return["type"] == "string":
            return json_return["value"]
        elif json_return["type"] == "list":
            return [self._deserialize(obj) for obj in json_return["value"]]
        elif json_return["type"] == "object":
            if json_return["class"] == "JSONObject":
                return json.loads(json_return["value"])
            else:
                raise Exception("Unrecognized return class")
        elif json_return["type"] == "unserialized-object":
            # inherit socket from parent object
            return self._bridge.get_class(json_return)(
                socket=self._socket, serialized_object=json_return, bridge=self._bridge
            )
        else:
            return deserialize_array(json_return)


def deserialize_array(json_return):
    """
    Convert a serialized java array to the appropriate numpy type
    Parameters
    ----------
    json_return
    """
    if json_return["type"] in ["byte-array", "int-array", "short-array", "float-array"]:
        decoded = json_return["value"]
        if json_return["type"] == "byte-array":
            return np.frombuffer(decoded, dtype="=u1").copy()
        elif json_return["type"] == "double-array":
            return np.frombuffer(decoded, dtype="=f8").copy()
        elif json_return["type"] == "int-array":
            return np.frombuffer(decoded, dtype="=u4").copy()
        elif json_return["type"] == "short-array":
            return np.frombuffer(decoded, dtype="=u2").copy()
        elif json_return["type"] == "float-array":
            return np.frombuffer(decoded, dtype="=f4").copy()


def _package_arguments(valid_method_spec, fn_args):
    """
    Serialize function arguments and also include description of their Java types

    Parameters
    ----------
    valid_method_spec:
    fn_args :
    """
    arguments = []
    for arg_type, arg_val in zip(valid_method_spec["arguments"], fn_args):
        if isinstance(arg_val, JavaObjectShadow):
            arguments.append(_serialize_arg(arg_val))
        elif _JAVA_TYPE_NAME_TO_PYTHON_TYPE[arg_type] is object:
            arguments.append(_serialize_arg(arg_val))
        elif arg_val is None:
            arguments.append(_serialize_arg(arg_val))
        elif isinstance(arg_val, np.ndarray):
            arguments.append(_serialize_arg(arg_val))
        else:
            arguments.append(_serialize_arg(_JAVA_TYPE_NAME_TO_PYTHON_TYPE[arg_type](arg_val)))
    return arguments


def _serialize_arg(arg):
    if arg is None:
        return None
    if type(arg) in [bool, str, int, float]:
        return arg  # json handles serialization
    elif type(arg) == np.ndarray:
        return arg.tobytes()
    elif isinstance(arg, JavaObjectShadow):
        return {"hash-code": arg._hash_code}
    else:
        raise Exception("Unknown argumetn type")


def _check_single_method_spec(method_spec, fn_args):
    """
    Check if a single method specificiation is compatible with the arguments the function recieved

    Parameters
    ----------
    method_spec :
    fn_args :
    """
    if len(method_spec["arguments"]) != len(fn_args):
        return False
    for arg_java_type, arg_val in zip(method_spec["arguments"], fn_args):
        if isinstance(arg_val, JavaObjectShadow):
            if arg_java_type not in arg_val._interfaces:
                # check that it shadows object of the correct type
                return False
        elif type(arg_val) == np.ndarray:
            # For ND Arrays, need to make sure data types match
            if (
                arg_java_type != "java.lang.Object"
                and arg_val.dtype.type != _JAVA_ARRAY_TYPE_NUMPY_DTYPE[arg_java_type]
            ):
                return False
        elif not any(
            [
                isinstance(arg_val, acceptable_type)
                for acceptable_type in _JAVA_TYPE_NAME_TO_CASTABLE_PYTHON_TYPE[arg_java_type]
            ]
        ) and not (
            arg_val is None and arg_java_type in _JAVA_NON_PRIMITIVES
        ):  # could be null if its an object
            # if a type that gets converted
            return False
    return True


def _check_method_args(method_specs, fn_args):
    """
    Compare python arguments to java arguments to find correct function to call

    Parameters
    ----------
    method_specs :
    fn_args :

    Returns
    -------
    one of the method_specs that is valid
    """
    valid_method_spec = None
    for method_spec in method_specs:
        if _check_single_method_spec(method_spec, fn_args):
            valid_method_spec = method_spec
            break

    if valid_method_spec is None:
        raise Exception(
            "Incorrect arguments. \nExpected {} \nGot {}".format(
                " or ".join([", ".join(method_spec["arguments"]) for method_spec in method_specs]),
                ", ".join([str(type(a)) for a in fn_args]),
            )
        )

    # subclass NDArrays to the appropriate data type so they dont get incorrectly reconstructed as objects
    valid_method_spec = copy.deepcopy(valid_method_spec)
    deserialize_types = []
    for java_arg_class, python_arg_val in zip(valid_method_spec["arguments"], fn_args):
        if isinstance(python_arg_val, np.ndarray):
            deserialize_types.append(
                [
                    ja
                    for ja, npdt in zip(
                        _JAVA_ARRAY_TYPE_NUMPY_DTYPE.keys(), _JAVA_ARRAY_TYPE_NUMPY_DTYPE.values()
                    )
                    if python_arg_val.dtype.type == npdt
                ][0]
            )
        else:
            deserialize_types.append(java_arg_class)

    return valid_method_spec, deserialize_types


def _parse_arg_names(methods, method_name, convert_camel_case):
    method_name_modified = (
        _camel_case_2_snake_case(method_name) if convert_camel_case else method_name
    )
    # all methods with this name and different argument lists
    methods_with_name = [m for m in methods if m["name"] == method_name]
    min_required_args = (
        0
        if len(methods_with_name) == 1 and len(methods_with_name[0]["arguments"]) == 0
        else min([len(m["arguments"]) for m in methods_with_name])
    )
    # sort with largest number of args last so lambda at end gets max num args
    methods_with_name.sort(key=lambda val: len(val["arguments"]))
    method = methods_with_name[-1]  # We only need to evaluate the overload with the most arguments.
    params = []
    unique_argument_names = []
    for arg_index, typ in enumerate(method["arguments"]):
        hint = _CLASS_NAME_MAPPING[typ] if typ in _CLASS_NAME_MAPPING else "object"
        python_type = (
            _JAVA_TYPE_NAME_TO_PYTHON_TYPE[typ] if typ in _JAVA_TYPE_NAME_TO_PYTHON_TYPE else typ
        )
        if hint in unique_argument_names:  # append numbers to end so arg hints have unique names
            i = 1
            while hint + str(i) in unique_argument_names:
                i += 1
            arg_name = hint + str(i)
        else:
            arg_name = hint
        unique_argument_names.append(arg_name)
        # this is how overloading is handled for now, by making default arguments as none, but
        # it might be better to explicitly compare argument types
        if arg_index >= min_required_args:
            default_arg_value = None
        else:
            default_arg_value = inspect.Parameter.empty
        params.append(
            inspect.Parameter(
                name=arg_name,
                kind=inspect.Parameter.POSITIONAL_OR_KEYWORD,
                default=default_arg_value,
                annotation=python_type,
            )
        )
    return params, methods_with_name, method_name_modified


def _camel_case_2_snake_case(name):
    s1 = re.sub("(.)([A-Z][a-z]+)", r"\1_\2", name)
    return re.sub("([a-z0-9])([A-Z])", r"\1_\2", s1).lower()


_CLASS_NAME_MAPPING = {
    "boolean": "boolean",
    "byte[]": "uint8array",
    "double": "float",
    "double[]": "float64_array",
    "float": "float",
    "int": "int",
    "int[]": "uint32_array",
    "java.lang.String": "string",
    "long": "int",
    "short": "int",
    "void": "void",
}
_JAVA_ARRAY_TYPE_NUMPY_DTYPE = {
    "byte[]": np.uint8,
    "short[]": np.uint16,
    "double[]": np.float64,
    "int[]": np.int32,
}
_JAVA_TYPE_NAME_TO_PYTHON_TYPE = {
    "boolean": bool,
    "double": float,
    "float": float,
    "byte[]": np.ndarray,
    "short[]": np.ndarray,
    "double[]": np.ndarray,
    "int[]": np.ndarray,
    "int": int,
    "java.lang.String": str,
    "long": int,
    "short": int,
    "char": int,
    "byte": int,
    "void": None,
    "java.lang.Object": object,
}
# type conversions that allow for autocasting
_JAVA_TYPE_NAME_TO_CASTABLE_PYTHON_TYPE = {
    "boolean": {bool},
    "byte[]": {np.ndarray},
    "double": {float, int},
    "double[]": {np.ndarray},
    "float": {float},
    "int": {int},
    "int[]": {np.ndarray},
    "java.lang.String": {str},
    "long": {int},
    "short": {int},
    "char": {int},
    "byte": {int},
    "void": {None},
    "java.lang.Object": {object},
}
_JAVA_NON_PRIMITIVES = {"byte[]", "double[]", "int[]", "java.lang.String", "java.lang.Object"}

if __name__ == "__main__":
    # Test basic bridge operations
    import traceback

    b = Bridge()
    try:
        s = b.get_studio()
    except:
        traceback.print_exc()
    try:
        c = b.get_core()
    except:
        traceback.print_exc()
    a = 1<|MERGE_RESOLUTION|>--- conflicted
+++ resolved
@@ -131,7 +131,7 @@
                     self._replace_bytes(dict_or_list[key], hash, value)
         elif isinstance(dict_or_list, list):
             for i, entry in enumerate(dict_or_list):
-                if isinstance(entry, str) and "@" in dict_or_list[key]:
+                if isinstance(entry, str) and "@" in dict_or_list[entry]:
                     hash_in_message = int(entry.split("@")[1], 16)  # interpret hex hash string
                     if hash == hash_in_message:
                         dict_or_list[i] = value
@@ -195,15 +195,10 @@
         """
         Only one instance of Bridge per a thread
         """
-<<<<<<< HEAD
-        if hasattr(Bridge.thread_local, "bridge"):
-            Bridge.thread_local.bridge_count += 1
-            return Bridge.thread_local.bridge
-=======
         port = kwargs.get('port', Bridge.DEFAULT_PORT)
         if hasattr(Bridge.thread_local, "bridge") and port in Bridge.thread_local.bridge:
+            Bridge.thread_local.bridge_count += 1
             return Bridge.thread_local.bridge[port]
->>>>>>> 390e435f
         else:
             Bridge.thread_local.bridge_count = 1
             return super(Bridge, cls).__new__(cls)
