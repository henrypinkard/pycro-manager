--- conflicted
+++ resolved
@@ -4,15 +4,11 @@
 import typing
 import warnings
 from base64 import standard_b64encode, standard_b64decode
-<<<<<<< HEAD
+from dataclasses import dataclass
 import inspect
-=======
-from dataclasses import dataclass
->>>>>>> 2e4d06d2
 
 import numpy as np
 import zmq
-from types import MethodType
 
 @dataclass
 class Message:
@@ -206,8 +202,7 @@
             socket = JavaSocket(self._context, serialized_object['port'], zmq.REQ)
         else:
             socket = self._master_socket
-        return JavaObjectShadow(socket=socket, serialized_object=serialized_object,
-                        convert_camel_case=self._convert_camel_case)
+        return theObjectFactory.create(serialized_object)(socket=socket, serialized_object=serialized_object)
 
     def _connect_push(self, port):
         """
@@ -249,20 +244,59 @@
         """
         return self.construct_java_object('org.micromanager.Studio')
 
+class M(type):
+    """Allows dynamic assignment of class name."""
+    def __new__(metacls, name, bases, namespace, **kw):
+         name = namespace.get("__name__", name)
+         return super().__new__(metacls, name, bases, namespace, **kw)
+
 class ObjectFactory:
-    @staticmethod
-    def create(, serialized_obj, convert_camel_case: bool):
-        class c(JavaObjectShadow):
-            def __init__(self, socket, serialized_object):
-                super().__init__(socket, serialized_object)
-
-            __name__ = serialized_obj['class']
-            _java_class = __name__
-            _interfaces = serialized_obj['interfaces']
-            _convert_camel_case = convert_camel_case
-            methods
-        return c
-
+    def __init__(self):
+        self.classes={}
+
+
+    def create(self, serialized_obj: dict, convert_camel_case: bool = True):
+        if serialized_obj['class'] in self.classes.keys():
+            return self.classes[serialized_obj['class']]
+        else:
+
+            class NewJClass(JavaObjectShadow, metaclass=M):
+                _java_class: str = serialized_obj['class']
+                _interfaces = serialized_obj['interfaces']
+                __name__ = _java_class.replace('.', '_')  # Having periods in the class name can be problematic.
+
+                def __init__(self, socket, serialized_object):
+                    super().__init__(socket, serialized_object)
+
+
+
+            for field in serialized_obj['fields']:
+                getter = lambda instance: instance._access_field(field)
+                setter = lambda instance, val: instance._set_field(field, val)
+                setattr(NewJClass, field, property(fget=getter, fset=setter))
+
+            methodSpecs = serialized_obj['api']
+            method_names = set([m['name'] for m in methodSpecs])
+            # parse method descriptions to make python stand ins
+            for method_name in method_names:
+                params, methods_with_name, method_name_modified = _parse_arg_names(methodSpecs, method_name, convert_camel_case)
+                return_type = methods_with_name[0]['return-type']
+                fn = lambda instance, *args, signatures_list=tuple(methods_with_name): instance._translate_call(signatures_list, *args)
+                fn.__name__ = method_name_modified
+                fn.__doc__ = "{}.{}: A dynamically generated Java method.".format(NewJClass._java_class, method_name_modified)
+                sig = inspect.signature(fn)
+                params = [inspect.Parameter('self',
+                                            inspect.Parameter.POSITIONAL_ONLY)] + params  # Add `self` as the first argument.
+                return_type = _JAVA_TYPE_NAME_TO_PYTHON_TYPE[
+                    return_type] if return_type in _JAVA_TYPE_NAME_TO_PYTHON_TYPE else return_type
+                fn.__signature__ = sig.replace(parameters=params, return_annotation=return_type)
+                setattr(NewJClass, method_name_modified, fn)
+
+            self.classes[NewJClass.__name__] = NewJClass
+            print(f'created {NewJClass.__name__}')
+            return NewJClass
+
+theObjectFactory = ObjectFactory()
 
 class JavaObjectShadow:
     """
@@ -272,26 +306,6 @@
     def __init__(self, socket, serialized_object):
         self._socket = socket
         self._hash_code = serialized_object['hash-code']
-        for field in serialized_object['fields']:
-            getter = lambda instance: instance._access_field(field)
-            setter = lambda instance, val: instance._set_field(field, val)
-            setattr(self, field, property(fget=getter, fset=setter))
-        methods = serialized_object['api']
-        method_names = set([m['name'] for m in methods])
-        #parse method descriptions to make python stand ins
-        for method_name in method_names:
-            params, methods_with_name, method_name_modified = _parse_arg_names(methods, method_name, self._convert_camel_case)
-            return_type = methods_with_name[0]['return-type']
-            fn = lambda instance, *args, signatures_list=methods_with_name: instance._translate_call(signatures_list, *args)
-            fn.__name__ = method_name_modified
-            fn.__doc__ = "{}.{}: A dynamically generated Java method.".format(self._java_class, method_name_modified)
-            sig = inspect.signature(fn)
-            params = [inspect.Parameter('self', inspect.Parameter.POSITIONAL_ONLY)]+params # Add `self` as the first argument.
-            return_type = _JAVA_TYPE_NAME_TO_PYTHON_TYPE[return_type] if return_type in _JAVA_TYPE_NAME_TO_PYTHON_TYPE else return_type
-            fn.__signature__ = sig.replace(parameters=params, return_annotation=return_type)
-            setattr(self, method_name_modified, MethodType(fn, self))
-
-
 
     def __del__(self):
         """
@@ -306,9 +320,9 @@
         if reply_json['type'] == 'exception':
             raise Exception(reply_json['value'])
 
-    def __repr__(self):
-        #convenience for debugging
-        return 'JavaObjectShadow for : ' + self._java_class
+    # def __repr__(self):
+    #     #convenience for debugging
+    #     return 'JavaObjectShadow for : ' + self._java_class
 
     def _access_field(self, name, *args):
         """
@@ -370,8 +384,7 @@
                 raise Exception('Unrecognized return class')
         elif json_return['type'] == 'unserialized-object':
             #inherit socket from parent object
-            return JavaObjectShadow(socket=self._socket, serialized_object=json_return,
-                                    convert_camel_case=self._convert_camel_case)
+            return theObjectFactory.create(json_return)(socket=self._socket, serialized_object=json_return)
         else:
             return deserialize_array(json_return)
 
