****************************
Full/advanced examples
****************************

This page contains a few full/advanced examples of using ``pycro-manager`` interesting applications.

Have an application you'd like to figure out how to enable? Please `reach out <https://github.com/micro-manager/pycro-manager/issues/new>`_!


.. .. toctree::
.. 	:maxdepth: 3
.. 	:caption: Contents:

<<<<<<< HEAD
	Denoising acquired images using deep learning.ipynb
=======
.. 	pycro_manager_denoising_demo_n2v.ipynb
>>>>>>> 484dfdf1
	

Still under construction. Potential projects that may later appear here:

* Denoising images with deep learning
* `Single shot autofocus using deep learning <https://www.osapublishing.org/optica/abstract.cfm?uri=optica-6-6-794>`_
* Controlling acquisition based on feedback from images
* Tiled XY acquisitions that make use of multi-resolution saving/viewing
* (Your cool example here)<|MERGE_RESOLUTION|>--- conflicted
+++ resolved
@@ -11,11 +11,7 @@
 .. 	:maxdepth: 3
 .. 	:caption: Contents:
 
-<<<<<<< HEAD
-	Denoising acquired images using deep learning.ipynb
-=======
-.. 	pycro_manager_denoising_demo_n2v.ipynb
->>>>>>> 484dfdf1
+..	Denoising acquired images using deep learning.ipynb
 	
 
 Still under construction. Potential projects that may later appear here:
